--- conflicted
+++ resolved
@@ -26,13 +26,8 @@
 AA_3TO1 = dict([(a[1],a[0]) for a in AA])
 AA_1TO3 = dict([(a[0],a[1]) for a in AA])
 
-<<<<<<< HEAD
-
-AA_3TO1.update({'H1S':'H','H2S':'H','H3S':'H'})
-=======
 AA_TO_INT = dict([(a,i) for i, a in enumerate(AA_1TO3)])
 AA_TO_INT["-"] = len(AA_TO_INT) + 1
 INT_TO_AA = list(AA_TO_INT.keys())
->>>>>>> 25ce6d9b
 
 GAS_CONSTANT = 0.001987